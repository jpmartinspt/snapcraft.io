--- conflicted
+++ resolved
@@ -41,8 +41,7 @@
       <footer class="p-footer u-no-margin--top">
         <div class="row">
           <div class="col-6">
-<<<<<<< HEAD
-            <p>Directory &copy; 2017 Canonical Ltd.</p>
+            <p>&copy; 2017 Canonical Ltd. Ubuntu and Canonical are registered trademarks of Canonical Ltd.</p>
             <p>
               You can contribute to, or report problems with,
               <a
@@ -59,10 +58,6 @@
                 href="https://github.com/canonical-websites/snapcraft.io/issues"
               >this site</a>.
             </p>
-=======
-            <p>&copy; 2017 Canonical Ltd. Ubuntu and Canonical are registered trademarks of Canonical Ltd.</p>
-
->>>>>>> 4d91459d
             <nav class="u-no-margin">
               <ul class="p-footer__links">
                   <li class="p-footer__item"><a class="p-footer__link" href="http://www.ubuntu.com/legal">Legal information</a></li>
